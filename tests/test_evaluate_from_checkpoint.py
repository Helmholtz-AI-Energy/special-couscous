--- conflicted
+++ resolved
@@ -34,15 +34,11 @@
     [True, False],
 )
 def test_evaluate_from_checkpoint(
-<<<<<<< HEAD
     random_state_model: int,
     detailed_evaluation: bool,
     flip_y: float,
     stratified_train_test: bool,
-    mpi_tmp_path: pathlib.Path,
-=======
-    random_state_model: int, detailed_evaluation: bool, clean_mpi_tmp_path: pathlib.Path
->>>>>>> 864d1220
+    clean_mpi_tmp_path: pathlib.Path,
 ) -> None:
     """
     Test parallel evaluation of random forest from pickled model checkpoints.
@@ -56,15 +52,11 @@
         The random state used for the model.
     detailed_evaluation : bool
         Whether to additionally evaluate the model on the training dataset.
-<<<<<<< HEAD
     flip_y: float
         The fraction of samples whose class is assigned randomly.
     stratified_train_test: bool
         Whether to stratify the train-test split with the class labels.
-    mpi_tmp_path : pathlib.Path
-=======
     clean_mpi_tmp_path : pathlib.Path
->>>>>>> 864d1220
         The temporary folder used for storing results.
     """
     n_samples: int = 1000  # Number of samples in synthetic classification data
