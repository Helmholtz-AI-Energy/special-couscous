import logging
import pathlib

import pytest

from specialcouscous.train import train_serial_on_synthetic_data
from specialcouscous.utils import set_logger_config

log = logging.getLogger("specialcouscous")  # Get logger instance.


@pytest.mark.parametrize(
    "flip_y",
    [0.0, 0.01],
)
@pytest.mark.parametrize(
    "stratified_train_test",
    [True, False],
)
@pytest.mark.mpi_skip
def test_serial_synthetic(
    flip_y: float, stratified_train_test: bool, tmp_path: pathlib.Path
) -> None:
    """
    Test serial training of random forest on synthetic data.

    Parameters
    ----------
    flip_y: float
        The fraction of samples whose class is assigned randomly.
    stratified_train_test: bool
        Whether to stratify the train-test split with the class labels.
    tmp_path : pathlib.Path
        The temporary folder used for storing results.
    """
    # Data-related arguments
    n_samples: int = 1000  # Number of samples in synthetic classification data
    n_features: int = 100  # Number of features in synthetic classification data
    n_classes: int = 10  # Number of classes in synthetic classification data
    n_clusters_per_class: int = 1  # Number of clusters per class
    frac_informative: float = (
        0.1  # Fraction of informative features in synthetic classification dataset
    )
    frac_redundant: float = (
        0.1  # Fraction of redundant features in synthetic classification dataset
    )
    # Model-related arguments
    n_trees: int = 100  # Number of trees in global random forest classifier
    detailed_evaluation: bool = True  # Whether to perform a detailed evaluation on more than just the local test set.
    output_dir: pathlib.Path = tmp_path  # Directory to write results to
    experiment_id: str = (
        "test_serial_rf"  # Optional subdirectory name to collect related result in
    )
    save_model: bool = True
    log_path: pathlib.Path = tmp_path  # Path to the log directory
    logging_level: int = logging.INFO  # Logging level
    log_file: pathlib.Path = pathlib.Path(
        f"{log_path}/{pathlib.Path(__file__).stem}.log"
    )

    # Set up separate logger for Special Couscous.
    set_logger_config(
        level=logging_level,  # Logging level
        log_file=log_file,  # Logging path
        log_to_stdout=True,  # Print log on stdout.
        log_rank=False,  # Do not prepend MPI rank to logging messages.
        colors=True,  # Use colors.
    )

    log.info(
        "*********************************************************\n"
        "* Serial Random Forest Classification of Synthetic Data *\n"
        "*********************************************************"
    )

    train_serial_on_synthetic_data(
        n_samples=n_samples,
        n_features=n_features,
        n_classes=n_classes,
        make_classification_kwargs={
            "n_clusters_per_class": n_clusters_per_class,
            "n_informative": int(frac_informative * n_features),
            "n_redundant": int(frac_redundant * n_features),
            "flip_y": flip_y,
        },
        random_state=9,
        n_trees=n_trees,
        detailed_evaluation=detailed_evaluation,
        output_dir=output_dir,
        experiment_id=experiment_id,
        save_model=save_model,
<<<<<<< HEAD
        stratified_train_test=stratified_train_test,
    )

    # Remove all files generated during test in temporary directory.
    shutil.rmtree(str(tmp_path), ignore_errors=True)
=======
    )
>>>>>>> 864d1220
<|MERGE_RESOLUTION|>--- conflicted
+++ resolved
@@ -89,12 +89,5 @@
         output_dir=output_dir,
         experiment_id=experiment_id,
         save_model=save_model,
-<<<<<<< HEAD
         stratified_train_test=stratified_train_test,
-    )
-
-    # Remove all files generated during test in temporary directory.
-    shutil.rmtree(str(tmp_path), ignore_errors=True)
-=======
-    )
->>>>>>> 864d1220
+    )